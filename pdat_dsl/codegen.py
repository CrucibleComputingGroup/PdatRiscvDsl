#!/usr/bin/env python3
"""
Generate a SystemVerilog assertion module from instruction DSL.

This script:
1. Parses the DSL file containing instruction rules
2. Converts high-level instruction rules to pattern/mask pairs
3. Generates a SystemVerilog module with assertions
4. Generates data type constraint assertions for operand bit patterns
"""

import sys
import argparse
from typing import List, Tuple, Set, Optional
from .parser import parse_dsl, InstructionRule, PatternRule, FieldConstraint, RequireRule, RegisterConstraintRule, DataTypeSet
from .encodings import (
    get_instruction_encoding, parse_register, set_field, create_field_mask,
    get_extension_instructions
)
from .dtype_codegen import generate_dtype_check_expr, generate_dtype_set_check_expr

def instruction_rule_to_pattern(rule: InstructionRule) -> List[Tuple[int, int, str]]:
    """
    Convert an InstructionRule to one or more (pattern, mask, description) tuples.

    Returns a list because some rules with wildcards might expand to multiple patterns.
    """
    # Get the base encoding for this instruction
    encoding = get_instruction_encoding(rule.name)
    if not encoding:
        print(f"Warning: Unknown instruction '{rule.name}' at line {rule.line}, skipping")
        return []

    # Start with the base pattern and mask
    pattern = encoding.base_pattern
    mask = encoding.base_mask

    # Apply field constraints
    for constraint in rule.constraints:
        field_name = constraint.field_name
        field_value = constraint.field_value

        # Skip data type constraints - these are semantic metadata, not encoding constraints
        # Data type fields: dtype, rd_dtype, rs1_dtype, rs2_dtype, imm_dtype, etc.
        if field_name == 'dtype' or field_name.endswith('_dtype'):
            # These constraints are for optimization/verification, not instruction encoding
            # They will be handled separately by dedicated code generators
            continue

        # Check if this field exists in the instruction format
        if field_name not in encoding.fields:
            print(f"Warning: Field '{field_name}' not valid for {rule.name} at line {rule.line}")
            continue

        field_pos, field_width = encoding.fields[field_name]

        # Handle wildcards - don't add to mask
        if field_value in ('*', 'x', '_'):
            # Wildcard means we don't care about this field
            # Remove this field from the mask (set those bits to 0)
            field_mask = create_field_mask(field_pos, field_width)
            mask = mask & ~field_mask
            continue

        # Handle register names
        if field_name in ('rd', 'rs1', 'rs2'):
            reg_num = parse_register(field_value)
            if reg_num is None:
                # Try to parse as number
                if isinstance(field_value, int):
                    reg_num = field_value
                else:
                    print(f"Warning: Invalid register '{field_value}' at line {rule.line}")
                    continue
            field_value = reg_num

        # Handle numeric values
        if isinstance(field_value, str):
            # Try to parse as hex/binary/decimal
            try:
                if field_value.startswith('0x'):
                    field_value = int(field_value, 16)
                elif field_value.startswith('0b'):
                    field_value = int(field_value, 2)
                else:
                    field_value = int(field_value)
            except ValueError:
                print(f"Warning: Cannot parse field value '{field_value}' at line {rule.line}")
                continue

        # Set the field in the pattern and add to mask
        pattern = set_field(pattern, field_pos, field_width, field_value)
        mask = mask | create_field_mask(field_pos, field_width)

    # Create description
    desc = f"{rule.name}"
    if rule.constraints:
        constraint_strs = [f"{c.field_name}={c.field_value}" for c in rule.constraints]
        desc += " { " + ", ".join(constraint_strs) + " }"

    return [(pattern, mask, desc)]

def generate_sv_module(patterns: List[Tuple[int, int, str]], module_name: str = "instr_outlawed_checker",
                       dtype_assertions: str = "") -> str:
    """Generate SystemVerilog module with pattern-matching assertions."""

    # Determine if we need operand signals for dtype checks
    needs_operands = len(dtype_assertions) > 0

    sv_code = f"""// Auto-generated instruction pattern checker module
// This module checks that certain instruction patterns are never present in the pipeline

module {module_name} (
  input logic        clk_i,
  input logic        rst_ni,
  input logic        instr_valid_i,
  input logic [31:0] instr_rdata_i,
  input logic        instr_is_compressed_i
);

    if needs_operands:
        sv_code += """,
  // Operand signals for data type constraints
  input logic [31:0] alu_operand_a_ex_i,
  input logic [31:0] alu_operand_b_ex_i,
  input logic [31:0] multdiv_operand_a_ex_i,
  input logic [31:0] multdiv_operand_b_ex_i"""

    sv_code += "\n);\n\n"

    # Group by width (assume all 32-bit for now, can add 16-bit later)
    patterns_32 = [(p, m, d) for p, m, d in patterns if m <= 0xFFFFFFFF]

    if patterns_32:
        sv_code += "  // 32-bit outlawed instruction patterns\n"
        sv_code += "  // Using combinational 'assume' so ABC can use them as don't-care conditions\n"
        sv_code += "  // This allows ABC to optimize away logic for these instructions\n"
        for i, (pattern, mask, desc) in enumerate(patterns_32):
            sv_code += f"  // {desc}\n"
            sv_code += f"  // Pattern: 0x{pattern:08x}, Mask: 0x{mask:08x}\n"
            sv_code += f"  // Combinational assumption: when valid, this pattern doesn't occur\n"
            sv_code += f"  always_comb begin\n"
            sv_code += f"    if (rst_ni && instr_valid_i && !instr_is_compressed_i) begin\n"
            sv_code += f"      assume ((instr_rdata_i & 32'h{mask:08x}) != 32'h{pattern:08x});\n"
            sv_code += f"    end\n"
            sv_code += f"  end\n\n"

    if not patterns_32:
        sv_code += "  // No outlawed instruction patterns specified\n\n"

    # Add data type assertions if present
    if dtype_assertions:
        sv_code += dtype_assertions

    sv_code += "endmodule\n"

    return sv_code

def generate_bind_file(module_name: str) -> str:
    """Generate a bind file for the checker module."""
    bind_code = f"""// Auto-generated bind file for {module_name}
// This file binds the instruction checker to the Ibex ID stage

bind ibex_core.id_stage_i {module_name} checker_inst (
  .clk_i                  (clk_i),
  .rst_ni                 (rst_ni),
  .instr_valid_i          (instr_valid_i),
  .instr_rdata_i          (instr_rdata_i),
  .instr_is_compressed_i  (instr_is_compressed_i)
);
"""
    return bind_code

def generate_dtype_assertions(rules: List[InstructionRule]) -> str:
    """
    Generate SystemVerilog assertions for data type constraints.

    Returns SystemVerilog code to be added to the checker module.
    """
    code = ""

    # Collect all rules with dtype constraints
    dtype_rules = []
    for rule in rules:
        has_dtype = any(c.field_name == 'dtype' or c.field_name.endswith('_dtype')
                       for c in rule.constraints)
        if has_dtype:
            dtype_rules.append(rule)

    if not dtype_rules:
        return ""

    code += "  // ========================================\n"
    code += "  // Data type constraint assertions\n"
    code += "  // ========================================\n\n"

    # For each rule with dtype constraints
    for rule in dtype_rules:
        encoding = get_instruction_encoding(rule.name)
        if not encoding:
            continue

        # Extract dtype constraints
        for constraint in rule.constraints:
            field_name = constraint.field_name
            field_value = constraint.field_value

            if not isinstance(field_value, DataTypeSet):
                continue

            dtype_set = field_value

            # Determine which operands to check
            if field_name == 'dtype':
                # Apply to all operands
                operand_fields = []
                if 'rs1' in encoding.fields:
                    operand_fields.append(('rs1', 'multdiv_operand_a_ex_i' if rule.name.upper() in {'MUL', 'MULH', 'MULHSU', 'MULHU', 'DIV', 'DIVU', 'REM', 'REMU'} else 'alu_operand_a_ex_i'))
                if 'rs2' in encoding.fields:
                    operand_fields.append(('rs2', 'multdiv_operand_b_ex_i' if rule.name.upper() in {'MUL', 'MULH', 'MULHSU', 'MULHU', 'DIV', 'DIVU', 'REM', 'REMU'} else 'alu_operand_b_ex_i'))
            elif field_name == 'rs1_dtype':
                operand_fields = [('rs1', 'multdiv_operand_a_ex_i' if rule.name.upper() in {'MUL', 'MULH', 'MULHSU', 'MULHU', 'DIV', 'DIVU', 'REM', 'REMU'} else 'alu_operand_a_ex_i')]
            elif field_name == 'rs2_dtype':
                operand_fields = [('rs2', 'multdiv_operand_b_ex_i' if rule.name.upper() in {'MUL', 'MULH', 'MULHSU', 'MULHU', 'DIV', 'DIVU', 'REM', 'REMU'} else 'alu_operand_b_ex_i')]
            elif field_name == 'rd_dtype':
                # Skip rd for now - would need writeback stage signals
                continue
            else:
                continue

            # Generate check for each operand
            for operand_name, signal_name in operand_fields:
                check_expr = generate_dtype_set_check_expr(dtype_set, signal_name)

                # Create instruction match condition
                instr_match = f"((instr_rdata_i & 32'h{encoding.base_mask:08x}) == 32'h{encoding.base_pattern:08x})"

                # Determine assertion condition based on negation
                if dtype_set.negated:
                    # Negated: ALLOW only these types (forbid all others)
                    # Assert that operand MUST match one of the types
                    condition = check_expr
                    semantic = "allow only"
                else:
                    # Not negated: FORBID these types
                    # Assert that operand must NOT match any of the types
                    condition = f"!{check_expr}"
                    semantic = "forbid"

                code += f"  // {rule.name} {operand_name}: {semantic} {dtype_set}\n"
                code += f"  always_comb begin\n"
                code += f"    if (rst_ni && instr_valid_i && {instr_match}) begin\n"
                code += f"      assume ({condition});\n"
                code += f"    end\n"
                code += f"  end\n\n"

    return code

def generate_inline_assumptions(patterns, required_extensions: Set[str] = None,
                               register_constraint: Optional[RegisterConstraintRule] = None):
    """Generate assumptions to inject directly into ID stage (no separate module)."""

    code = "\n  // ========================================\n"
    code += "  // Auto-generated instruction constraints\n"
    code += "  // ========================================\n\n"

    # Generate register constraints
    if register_constraint:
        min_reg = register_constraint.min_reg
        max_reg = register_constraint.max_reg
        code += f"  // Register constraint: only x{min_reg}-x{max_reg} allowed ({max_reg - min_reg + 1} registers)\n"
        code += "  // Constraints applied based on instruction format (not all instructions use all fields)\n\n"

        # RISC-V instruction formats and which register fields they use:
        # Opcode is bits [6:0], we use this to determine format

        # R-type (opcode[6:2] = 01100, 01110, 10100, 10110): rd, rs1, rs2
        code += "  // R-type instructions (OP, OP-32): rd, rs1, rs2\n"
        code += "  wire is_r_type = (instr_rdata_i[6:2] == 5'b01100) ||  // OP (ADD, SUB, etc.)\n"
        code += "                   (instr_rdata_i[6:2] == 5'b01110) ||  // OP-32 (ADDW, SUBW, etc.)\n"
        code += "                   (instr_rdata_i[6:2] == 5'b10100) ||  // OP-FP\n"
        code += "                   (instr_rdata_i[6:2] == 5'b10110);    // OP-V\n"
        code += "  always_comb begin\n"
        code += f"    assume (!rst_ni || instr_is_compressed_i || !is_r_type ||\n"
        code += f"            ((instr_rdata_i[11:7] <= 5'd{max_reg}) &&   // rd\n"
        code += f"             (instr_rdata_i[19:15] <= 5'd{max_reg}) &&  // rs1\n"
        code += f"             (instr_rdata_i[24:20] <= 5'd{max_reg})));\n"
        code += "  end\n\n"

        # I-type (loads, JALR, OP-IMM): rd, rs1
        code += "  // I-type instructions (LOAD, OP-IMM, JALR): rd, rs1\n"
        code += "  wire is_i_type = (instr_rdata_i[6:2] == 5'b00000) ||  // LOAD\n"
        code += "                   (instr_rdata_i[6:2] == 5'b00100) ||  // OP-IMM\n"
        code += "                   (instr_rdata_i[6:2] == 5'b00110) ||  // OP-IMM-32\n"
        code += "                   (instr_rdata_i[6:2] == 5'b11001);    // JALR\n"
        code += "  always_comb begin\n"
        code += f"    assume (!rst_ni || instr_is_compressed_i || !is_i_type ||\n"
        code += f"            ((instr_rdata_i[11:7] <= 5'd{max_reg}) &&   // rd\n"
        code += f"             (instr_rdata_i[19:15] <= 5'd{max_reg})));\n"
        code += "  end\n\n"

        # S-type (stores): rs1, rs2 (no rd - bits [11:7] are immediate)
        code += "  // S-type instructions (STORE): rs1, rs2 (no rd)\n"
        code += "  wire is_s_type = (instr_rdata_i[6:2] == 5'b01000);    // STORE\n"
        code += "  always_comb begin\n"
        code += f"    assume (!rst_ni || instr_is_compressed_i || !is_s_type ||\n"
        code += f"            ((instr_rdata_i[19:15] <= 5'd{max_reg}) &&  // rs1\n"
        code += f"             (instr_rdata_i[24:20] <= 5'd{max_reg})));\n"
        code += "  end\n\n"

        # B-type (branches): rs1, rs2 (no rd)
        code += "  // B-type instructions (BRANCH): rs1, rs2 (no rd)\n"
        code += "  wire is_b_type = (instr_rdata_i[6:2] == 5'b11000);    // BRANCH\n"
        code += "  always_comb begin\n"
        code += f"    assume (!rst_ni || instr_is_compressed_i || !is_b_type ||\n"
        code += f"            ((instr_rdata_i[19:15] <= 5'd{max_reg}) &&  // rs1\n"
        code += f"             (instr_rdata_i[24:20] <= 5'd{max_reg})));\n"
        code += "  end\n\n"

        # U-type (LUI, AUIPC): rd only
        code += "  // U-type instructions (LUI, AUIPC): rd only\n"
        code += "  wire is_u_type = (instr_rdata_i[6:2] == 5'b01101) ||  // LUI\n"
        code += "                   (instr_rdata_i[6:2] == 5'b00101);    // AUIPC\n"
        code += "  always_comb begin\n"
        code += f"    assume (!rst_ni || instr_is_compressed_i || !is_u_type ||\n"
        code += f"            (instr_rdata_i[11:7] <= 5'd{max_reg}));\n"
        code += "  end\n\n"

        # J-type (JAL): rd only
        code += "  // J-type instructions (JAL): rd only\n"
        code += "  wire is_j_type = (instr_rdata_i[6:2] == 5'b11011);    // JAL\n"
        code += "  always_comb begin\n"
        code += f"    assume (!rst_ni || instr_is_compressed_i || !is_j_type ||\n"
        code += f"            (instr_rdata_i[11:7] <= 5'd{max_reg}));\n"
        code += "  end\n\n"

    # Generate positive constraints from required extensions
    valid_patterns = []  # Define at this scope so it's accessible later
    if required_extensions:
        code += "  // Positive constraint: instruction must be from required extensions\n"
        code += f"  // Required: {', '.join(sorted(required_extensions))}\n"

        # Extract outlawed instruction names from patterns for filtering
        outlawed_names = set()
        for pattern, mask, desc in patterns:
            # Extract instruction name from description (format: "INSTR" or "INSTR { constraints }")
            instr_name = desc.split()[0].split('{')[0].strip()
            outlawed_names.add(instr_name)

        if outlawed_names:
            code += f"  // Excluding outlawed: {', '.join(sorted(outlawed_names))}\n"

        # Collect all valid instruction patterns from required extensions
        # BUT exclude those that are outlawed
        for ext in required_extensions:
            ext_instrs = get_extension_instructions(ext)
            if ext_instrs:
                for name, encoding in ext_instrs.items():
                    # Skip if this instruction is outlawed
                    if name not in outlawed_names:
                        valid_patterns.append((encoding.base_pattern, encoding.base_mask, f"{name} ({ext})"))

        if valid_patterns:
            code += "  // Instruction must match one of these valid patterns (OR of all valid instructions)\n"
            code += "  always_comb begin\n"
            code += "    assume (!rst_ni || instr_is_compressed_i || (\n"

            # Generate OR of all valid instruction patterns
            for i, (pattern, mask, desc) in enumerate(valid_patterns):
                is_last = (i == len(valid_patterns) - 1)
                connector = "" if is_last else " ||"
                code += f"      ((instr_rdata_i & 32'h{mask:08x}) == 32'h{pattern:08x}){connector}  // {desc}\n"

            code += "    ));\n"
            code += "  end\n\n"

    if not patterns:
        if not required_extensions:
            code += "  // No instruction constraints specified\n\n"
        return code

<<<<<<< HEAD
    # If we have positive constraints from required extensions, we don't need negative constraints
    # The positive constraint already excludes outlawed instructions
    if required_extensions and valid_patterns:
        code += "  // Note: Negative constraints not needed - outlawed instructions already excluded from positive list\n\n"
        return code

    # Only generate negative constraints if we don't have positive constraints
    # (This is for backward compatibility or when no extensions are specified)
    # Check if we have MUL/DIV instructions
    has_mul = any('MUL' in desc for _, _, desc in patterns)
    has_div = any('DIV' in desc or 'REM' in desc for _, _, desc in patterns)

=======
>>>>>>> b9dd32c4
    code += "  // Instruction encoding constraints (unconditional form for ABC)\n"
    code += "  // When out of reset and instruction is uncompressed, these patterns don't occur\n"
    code += "  // Written as: assume (!rst_ni || instr_is_compressed_i || pattern_mismatch)\n"
    for pattern, mask, desc in patterns:
        code += f"  // {desc}: Pattern=0x{pattern:08x}, Mask=0x{mask:08x}\n"
        code += f"  always_comb begin\n"
        code += f"    assume (!rst_ni || instr_is_compressed_i || ((instr_rdata_i & 32'h{mask:08x}) != 32'h{pattern:08x}));\n"
        code += f"  end\n\n"

    return code

def main():
    parser = argparse.ArgumentParser(
        description='Generate SystemVerilog assertion module from instruction DSL'
    )
    parser.add_argument('input_file', help='DSL file containing instruction rules')
    parser.add_argument('output_file', help='Output file')
    parser.add_argument('--inline', action='store_true',
                       help='Generate inline assumptions code (not a module)')
    parser.add_argument('-m', '--module-name', default='instr_outlawed_checker',
                       help='Name of generated module (default: instr_outlawed_checker)')
    parser.add_argument('-b', '--bind-file',
                       help='Output bind file (default: <output_file_base>_bind.sv)')

    args = parser.parse_args()

    # Read input file
    with open(args.input_file, 'r') as f:
        dsl_text = f.read()

    # Parse DSL
    print(f"Parsing {args.input_file}...")
    try:
        ast = parse_dsl(dsl_text)
    except SyntaxError as e:
        print(f"Syntax error: {e}")
        sys.exit(1)

    print(f"Found {len(ast.rules)} rules")

    # Separate rules into required extensions, register constraints, and outlawed patterns
    required_extensions = set()
    register_constraint = None
    patterns = []
    instruction_rules = []  # Keep instruction rules for dtype processing

    for rule in ast.rules:
        if isinstance(rule, RequireRule):
            required_extensions.add(rule.extension)
        elif isinstance(rule, RegisterConstraintRule):
            if register_constraint is not None:
                print(f"Warning: Multiple register constraints found, using the last one (x{rule.min_reg}-x{rule.max_reg})")
            register_constraint = rule
        elif isinstance(rule, InstructionRule):
            instruction_rules.append(rule)  # Save for dtype processing
            rule_patterns = instruction_rule_to_pattern(rule)
            patterns.extend(rule_patterns)
        elif isinstance(rule, PatternRule):
            desc = rule.description if rule.description else f"Pattern at line {rule.line}"
            patterns.append((rule.pattern, rule.mask, desc))

    if required_extensions:
        print(f"Required extensions: {', '.join(sorted(required_extensions))}")
    if register_constraint:
        print(f"Register constraint: x{register_constraint.min_reg}-x{register_constraint.max_reg} ({register_constraint.max_reg - register_constraint.min_reg + 1} registers)")
    print(f"Generated {len(patterns)} outlawed patterns")

    # Generate code
    if args.inline:
        # Generate inline assumptions code only
        code = generate_inline_assumptions(patterns, required_extensions, register_constraint)
        with open(args.output_file, 'w') as f:
            f.write(code)
        print(f"Successfully wrote inline assumptions to {args.output_file}")
    else:
        # Generate full module + bind file
        # Determine bind file name
        if args.bind_file:
            bind_file = args.bind_file
        else:
            # Default: replace .sv with _bind.sv
            if args.output_file.endswith('.sv'):
                bind_file = args.output_file[:-3] + '_bind.sv'
            else:
                bind_file = args.output_file + '_bind.sv'

        print(f"Generating SystemVerilog module '{args.module_name}'...")

        # Generate data type assertions
        dtype_assertions = generate_dtype_assertions(instruction_rules)

        sv_code = generate_sv_module(patterns, args.module_name, dtype_assertions)

        # Write checker module
        with open(args.output_file, 'w') as f:
            f.write(sv_code)
        print(f"Successfully wrote {args.output_file}")

        # Generate and write bind file
        bind_code = generate_bind_file(args.module_name)
        with open(bind_file, 'w') as f:
            f.write(bind_code)
        print(f"Successfully wrote {bind_file}")

if __name__ == '__main__':
    main()<|MERGE_RESOLUTION|>--- conflicted
+++ resolved
@@ -379,7 +379,6 @@
             code += "  // No instruction constraints specified\n\n"
         return code
 
-<<<<<<< HEAD
     # If we have positive constraints from required extensions, we don't need negative constraints
     # The positive constraint already excludes outlawed instructions
     if required_extensions and valid_patterns:
@@ -392,8 +391,6 @@
     has_mul = any('MUL' in desc for _, _, desc in patterns)
     has_div = any('DIV' in desc or 'REM' in desc for _, _, desc in patterns)
 
-=======
->>>>>>> b9dd32c4
     code += "  // Instruction encoding constraints (unconditional form for ABC)\n"
     code += "  // When out of reset and instruction is uncompressed, these patterns don't occur\n"
     code += "  // Written as: assume (!rst_ni || instr_is_compressed_i || pattern_mismatch)\n"
