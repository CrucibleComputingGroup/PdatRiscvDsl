--- conflicted
+++ resolved
@@ -115,15 +115,8 @@
   input logic        rst_ni,
   input logic        instr_valid_i,
   input logic [31:0] instr_rdata_i,
-<<<<<<< HEAD
-  input logic        instr_is_compressed_i,
-  // Decoder outputs - for direct constraints on execution units
-  input logic        mult_en_dec_i,
-  input logic        div_en_dec_i"""
-=======
   input logic        instr_is_compressed_i
 );
->>>>>>> 1b5a3bcc
 
     if needs_operands:
         sv_code += """,
