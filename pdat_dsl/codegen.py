--- conflicted
+++ resolved
@@ -14,12 +14,8 @@
 import sys
 import argparse
 from typing import List, Tuple, Set, Optional
-<<<<<<< HEAD
-from .parser import parse_dsl, InstructionRule, PatternRule, FieldConstraint, RequireRule, RegisterConstraintRule, DataTypeSet, TimingConstraintRule
-=======
 from pathlib import Path
-from .parser import parse_dsl, InstructionRule, PatternRule, FieldConstraint, RequireRule, RegisterConstraintRule, PcConstraintRule, DataTypeSet
->>>>>>> 0cfb41ef
+from .parser import parse_dsl, InstructionRule, PatternRule, FieldConstraint, RequireRule, RegisterConstraintRule, PcConstraintRule, DataTypeSet, TimingConstraintRule
 from .encodings import (
     get_instruction_encoding, parse_register, set_field, create_field_mask,
     get_extension_instructions
@@ -134,7 +130,6 @@
 
     return results
 
-<<<<<<< HEAD
 def generate_sv_module(patterns: List[Tuple[int, int, str]], module_name: str = "instr_outlawed_checker",
                        dtype_assertions: str = "") -> str:
     """Generate SystemVerilog module with pattern-matching assertions."""
@@ -215,10 +210,7 @@
 """
     return bind_code
 
-def generate_dtype_assertions(rules: List[InstructionRule]) -> str:
-=======
 def generate_dtype_assertions(rules: List[InstructionRule], config: Optional[CoreConfig] = None) -> str:
->>>>>>> 0cfb41ef
     """
     Generate SystemVerilog assertions for data type constraints.
 
@@ -713,18 +705,12 @@
     has_c_ext = has_c_extension_required(ast.rules)
     if has_c_ext:
         print("C extension detected - will auto-expand compressed instructions")
-
-<<<<<<< HEAD
-    # Separate rules into required extensions, register constraints, timing constraints, and outlawed patterns
+    
+    # Separate rules into required extensions, register constraints, PC constraints, and outlawed patterns, timing constraints
     required_extensions = set()
     register_constraint = None
     timing_constraint = None
-=======
-    # Separate rules into required extensions, register constraints, PC constraints, and outlawed patterns
-    required_extensions = set()
-    register_constraint = None
     pc_constraint = None
->>>>>>> 0cfb41ef
     patterns = []
     instruction_rules = []  # Keep instruction rules for dtype processing
 
@@ -735,7 +721,6 @@
             if register_constraint is not None:
                 print(f"Warning: Multiple register constraints found, using the last one (x{rule.min_reg}-x{rule.max_reg})")
             register_constraint = rule
-<<<<<<< HEAD
         elif isinstance(rule, TimingConstraintRule):
             # Collect timing constraints - each rule sets one parameter
             if timing_constraint is None:
@@ -743,12 +728,10 @@
             
             # Set the specific parameter from this rule
             timing_constraint[rule.param_name] = rule.value
-=======
         elif isinstance(rule, PcConstraintRule):
             if pc_constraint is not None:
                 print(f"Warning: Multiple PC constraints found, using the last one ({rule.pc_bits} bits)")
             pc_constraint = rule
->>>>>>> 0cfb41ef
         elif isinstance(rule, InstructionRule):
             instruction_rules.append(rule)  # Save for dtype processing
             rule_patterns = instruction_rule_to_pattern(rule, has_c_ext)
@@ -761,7 +744,7 @@
         print(f"Required extensions: {', '.join(sorted(required_extensions))}")
     if register_constraint:
         print(f"Register constraint: x{register_constraint.min_reg}-x{register_constraint.max_reg} ({register_constraint.max_reg - register_constraint.min_reg + 1} registers)")
-<<<<<<< HEAD
+    
     if timing_constraint:
         timing_parts = []
         for param, value in timing_constraint.items():
@@ -769,53 +752,7 @@
         print(f"Timing constraints: {', '.join(timing_parts)}")
     print(f"Generated {len(patterns)} outlawed patterns")
 
-    # Generate code
-    if args.inline:
-        # Generate inline assumptions code only
-        code = generate_inline_assumptions(patterns, required_extensions, register_constraint)
-        with open(args.output_file, 'w') as f:
-            f.write(code)
-        print(f"Successfully wrote inline assumptions to {args.output_file}")
-        
-        # Generate separate timing constraints file if timing constraint is specified
-        if timing_constraint:
-            print(f"Generating cache-aware timing constraints...")
-            timing_code = generate_timing_constraints(
-                instr_hit_latency=timing_constraint.get('instr_hit_latency', -1),
-                instr_miss_latency=timing_constraint.get('instr_miss_latency', -1),
-                data_hit_latency=timing_constraint.get('data_hit_latency', -1),
-                data_miss_latency=timing_constraint.get('data_miss_latency', -1),
-                locality_bits=timing_constraint.get('locality_bits', -1)
-            )
-            
-            # Determine timing output file
-            if args.output_file.endswith('.sv'):
-                timing_output = args.output_file[:-3] + '_timing.sv'
-            else:
-                timing_output = args.output_file + '_timing.sv'
-            
-            with open(timing_output, 'w') as f:
-                f.write(timing_code)
-            print(f"Successfully wrote timing constraints to {timing_output}")
-    else:
-        # Generate full module + bind file
-        # Determine bind file name
-        if args.bind_file:
-            bind_file = args.bind_file
-        else:
-            # Default: replace .sv with _bind.sv
-            if args.output_file.endswith('.sv'):
-                bind_file = args.output_file[:-3] + '_bind.sv'
-            else:
-                bind_file = args.output_file + '_bind.sv'
-
-        print(f"Generating SystemVerilog module '{args.module_name}'...")
-
-        # Generate data type assertions
-        dtype_assertions = generate_dtype_assertions(instruction_rules)
-
-        sv_code = generate_sv_module(patterns, args.module_name, dtype_assertions)
-=======
+    
     if pc_constraint:
         addr_space_kb = (2 ** pc_constraint.pc_bits) // 1024
         print(f"PC constraint: {pc_constraint.pc_bits} bits ({addr_space_kb}KB address space)")
@@ -823,7 +760,6 @@
 
     # Generate inline assumptions code
     pc_bits = pc_constraint.pc_bits if pc_constraint else None
->>>>>>> 0cfb41ef
 
     print("Generating inline SystemVerilog assumptions...")
     code = generate_inline_assumptions(patterns, required_extensions, register_constraint, pc_bits, config)
@@ -831,6 +767,26 @@
     with open(args.output_file, 'w') as f:
         f.write(code)
     print(f"Successfully wrote inline assumptions to {args.output_file}")
-
+    # Generate separate timing constraints file if timing constraint is specified
+    if timing_constraint:
+        print(f"Generating cache-aware timing constraints...")
+        timing_code = generate_timing_constraints(
+            instr_hit_latency=timing_constraint.get('instr_hit_latency', -1),
+            instr_miss_latency=timing_constraint.get('instr_miss_latency', -1),
+            data_hit_latency=timing_constraint.get('data_hit_latency', -1),
+            data_miss_latency=timing_constraint.get('data_miss_latency', -1),
+            locality_bits=timing_constraint.get('locality_bits', -1)
+        )
+
+        # Determine timing output file
+        if args.output_file.endswith('.sv'):
+            timing_output = args.output_file[:-3] + '_timing.sv'
+        else:
+            timing_output = args.output_file + '_timing.sv'
+
+        with open(timing_output, 'w') as f:
+            f.write(timing_code)
+        print(f"Successfully wrote timing constraints to {timing_output}")
+        
 if __name__ == '__main__':
     main()